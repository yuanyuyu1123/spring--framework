buildscript {
	repositories {
		maven { url "https://repo.spring.io/plugins-release" }
	}
	dependencies {
		classpath("io.spring.gradle:propdeps-plugin:0.0.9.RELEASE")
		classpath("org.asciidoctor:asciidoctorj-pdf:1.5.0-alpha.16")
	}
}

// 3rd party plugin repositories can be configured in settings.gradle
plugins {
	id "io.spring.dependency-management" version "1.0.5.RELEASE" apply false
	id "org.jetbrains.kotlin.jvm" version "1.3.21" apply false
	id "org.jetbrains.dokka" version "0.9.17"
	id "org.asciidoctor.convert" version "1.5.8"
}

ext {
	linkHomepage = "https://projects.spring.io/spring-framework"
	linkCi = "https://build.spring.io/browse/SPR"
	linkIssue = "https://github.com/spring-projects/spring-framework/issues"
	linkScmUrl = "https://github.com/spring-projects/spring-framework"
	linkScmConnection = "scm:git:git://github.com/spring-projects/spring-framework.git"
	linkScmDevConnection = "scm:git:ssh://git@github.com:spring-projects/spring-framework.git"

	moduleProjects = subprojects.findAll {
		!it.name.equals("spring-build-src") && !it.name.equals("spring-framework-bom")
	}

	aspectjVersion       = "1.9.2"
	freemarkerVersion    = "2.3.28"
	groovyVersion        = "2.5.6"
	hsqldbVersion        = "2.4.1"
	jackson2Version      = "2.9.8"
<<<<<<< HEAD
	jettyVersion         = "9.4.14.v20181114"
	junit5Version        = "5.4.0"
	kotlinVersion        = "1.3.21"
=======
	jettyVersion         = "9.4.15.v20190215"
	junit5Version        = "5.3.2"
	kotlinVersion        = "1.2.71"
>>>>>>> 707b8c02
	log4jVersion         = "2.11.2"
	nettyVersion         = "4.1.33.Final"
	reactorVersion       = "Californium-SR5"
	rxjavaVersion        = "1.3.8"
	rxjavaAdapterVersion = "1.2.1"
	rxjava2Version       = "2.2.6"
	slf4jVersion         = "1.7.25"	  // spring-jcl + consistent 3rd party deps
	tiles3Version        = "3.0.8"
	tomcatVersion        = "9.0.16"
	undertowVersion      = "2.0.18.Final"

	gradleScriptDir = "${rootProject.projectDir}/gradle"
	withoutJclOverSlf4J = {
		exclude group: "org.slf4j", module: "jcl-over-slf4j"
	}
}

configure(allprojects) { project ->
	group = "org.springframework"
	version = qualifyVersionIfNecessary(version)

	apply plugin: "java"
	apply plugin: "kotlin"
	apply plugin: "checkstyle"
	apply plugin: "propdeps"
	apply plugin: "test-source-set-dependencies"
	apply plugin: "io.spring.dependency-management"
	apply from: "${gradleScriptDir}/ide.gradle"

	dependencyManagement {
		resolutionStrategy {
			cacheChangingModulesFor 0, "seconds"
		}
		applyMavenExclusions = false
		generatedPomCustomization {
			enabled = false
		}
	}

	configurations.all {
		// Check for updates every build
		resolutionStrategy.cacheChangingModulesFor 0, "seconds"

		// Consistent slf4j version (e.g. clashes between slf4j versions)
		resolutionStrategy.eachDependency { DependencyResolveDetails details ->
			if (details.requested.group == "org.slf4j") {
				details.useVersion slf4jVersion
			}
		}
	}

	def commonCompilerArgs =
			["-Xlint:serial", "-Xlint:cast", "-Xlint:classfile", "-Xlint:dep-ann",
			 "-Xlint:divzero", "-Xlint:empty", "-Xlint:finally", "-Xlint:overrides",
			 "-Xlint:path", "-Xlint:processing", "-Xlint:static", "-Xlint:try", "-Xlint:-options"]

	compileJava.options*.compilerArgs = commonCompilerArgs +
			["-Xlint:varargs", "-Xlint:fallthrough", "-Xlint:rawtypes",
			 "-Xlint:deprecation", "-Xlint:unchecked", "-Werror"]

	compileTestJava.options*.compilerArgs = commonCompilerArgs +
			["-Xlint:-varargs", "-Xlint:-fallthrough", "-Xlint:-rawtypes",
			 "-Xlint:-deprecation", "-Xlint:-unchecked"]

	compileJava {
		sourceCompatibility = 1.8  // can be switched to 11 for testing
		targetCompatibility = 1.8
		options.encoding = "UTF-8"
	}

	compileTestJava {
		sourceCompatibility = 1.8  // can be switched to 11 for testing
		targetCompatibility = 1.8
		options.encoding = "UTF-8"
		options.compilerArgs += "-parameters"
	}

	compileKotlin {
		kotlinOptions {
			jvmTarget = "1.8"
			freeCompilerArgs = ["-Xjsr305=strict"]
		}
	}

	compileTestKotlin {
		kotlinOptions {
			jvmTarget = "1.8"
			freeCompilerArgs = ["-Xjsr305=strict"]
		}
	}

	test {
		systemProperty("java.awt.headless", "true")
		systemProperty("testGroups", project.properties.get("testGroups"))
		systemProperty("io.netty.leakDetection.level", "paranoid")
		scanForTestClasses = false
		include(["**/*Tests.class", "**/*Test.class"])
		// Since we set scanForTestClasses to false, we need to filter out inner
		// classes with the "$" pattern; otherwise, using -Dtest.single=MyTests to
		// run MyTests by itself will fail if MyTests contains any inner classes.
		exclude(["**/Abstract*.class", '**/*$*'])
		reports.junitXml.setDestination(file("$buildDir/test-results"))
	}

	checkstyle {
		toolVersion = "8.17"
		configDir = rootProject.file("src/checkstyle")
	}

	repositories {
		mavenLocal()
		maven { url "https://repo.spring.io/libs-release" }
		maven { url "https://repo.spring.io/snapshot" } // Reactor
	}

	dependencies {
		testCompile("junit:junit:4.12") {
			exclude group: "org.hamcrest", module: "hamcrest-core"
		}
		testCompile("org.mockito:mockito-core:2.24.0") {
			exclude group: "org.hamcrest", module: "hamcrest-core"
		}
		testCompile("io.mockk:mockk:1.9.1")
		testCompile("org.hamcrest:hamcrest-all:1.3")
		testRuntime("org.apache.logging.log4j:log4j-core:${log4jVersion}")
		testRuntime("org.apache.logging.log4j:log4j-slf4j-impl:${log4jVersion}")
		testRuntime("org.apache.logging.log4j:log4j-jul:${log4jVersion}")
		// JSR-305 only used for non-required meta-annotations
		compileOnly("com.google.code.findbugs:jsr305:3.0.2")
		testCompileOnly("com.google.code.findbugs:jsr305:3.0.2")
		checkstyle("io.spring.javaformat:spring-javaformat-checkstyle:0.0.5")
	}

	ext.javadocLinks = [
		"http://docs.oracle.com/javase/8/docs/api/",
		"http://docs.oracle.com/javaee/7/api/",
		"http://docs.oracle.com/cd/E13222_01/wls/docs90/javadocs/",  // CommonJ
		"http://pic.dhe.ibm.com/infocenter/wasinfo/v7r0/topic/com.ibm.websphere.javadoc.doc/web/apidocs/",
		"http://glassfish.java.net/nonav/docs/v3/api/",
		"http://docs.jboss.org/jbossas/javadoc/4.0.5/connector/",
		"http://docs.jboss.org/jbossas/javadoc/7.1.2.Final/",
		"http://tiles.apache.org/tiles-request/apidocs/",
		"http://tiles.apache.org/framework/apidocs/",
		"http://www.eclipse.org/aspectj/doc/released/aspectj5rt-api/",
		"http://ehcache.org/apidocs/2.10.4",
		"http://quartz-scheduler.org/api/2.2.1/",
		"http://fasterxml.github.io/jackson-core/javadoc/2.9/",
		"http://fasterxml.github.io/jackson-databind/javadoc/2.9/",
		"http://fasterxml.github.io/jackson-dataformat-xml/javadoc/2.9/",
		"http://hc.apache.org/httpcomponents-client-ga/httpclient/apidocs/",
		"https://junit.org/junit4/javadoc/4.12/",
		"https://junit.org/junit5/docs/${junit5Version}/api/"
	] as String[]
}

configure(subprojects - project(":spring-build-src")) { subproject ->
	apply from: "${gradleScriptDir}/publish-maven.gradle"

	jar {
		manifest.attributes["Implementation-Title"] = subproject.name
		manifest.attributes["Implementation-Version"] = subproject.version
		manifest.attributes["Automatic-Module-Name"] = subproject.name.replace('-', '.')  // for Jigsaw
		manifest.attributes["Created-By"] =
				"${System.getProperty("java.version")} (${System.getProperty("java.specification.vendor")})"

		from("${rootProject.projectDir}/src/docs/dist") {
			include "license.txt"
			include "notice.txt"
			into "META-INF"
			expand(copyright: new Date().format("yyyy"), version: project.version)
		}
	}

	javadoc {
		description = "Generates project-level javadoc for use in -javadoc jar"

		options.memberLevel = org.gradle.external.javadoc.JavadocMemberLevel.PROTECTED
		options.author = true
		options.header = project.name
		options.use = true
		options.links(project.ext.javadocLinks)
		options.addStringOption("Xdoclint:none", "-quiet")

		// Suppress warnings due to cross-module @see and @link references.
		// Note that global 'api' task does display all warnings.
		logging.captureStandardError LogLevel.INFO
		logging.captureStandardOutput LogLevel.INFO  // suppress "## warnings" message
	}

	task sourcesJar(type: Jar, dependsOn: classes) {
		duplicatesStrategy = DuplicatesStrategy.EXCLUDE
		classifier = "sources"
		from sourceSets.main.allSource
		// Don't include or exclude anything explicitly by default. See SPR-12085.
	}

	task javadocJar(type: Jar) {
		classifier = "javadoc"
		from javadoc
	}

	artifacts {
		archives sourcesJar
		archives javadocJar
	}
}

configure(rootProject) {
	description = "Spring Framework"

	apply plugin: "groovy"
	apply from: "${gradleScriptDir}/jdiff.gradle"
	apply from: "${gradleScriptDir}/docs.gradle"

	dependencyManagement {
		imports {
			mavenBom "io.projectreactor:reactor-bom:${reactorVersion}"
		}
	}

	// Don't publish the default jar for the root project
	configurations.archives.artifacts.clear()

	dependencies {  // for integration tests
		testCompile(project(":spring-aop"))
		testCompile(project(":spring-beans"))
		testCompile(project(":spring-context"))
		testCompile(project(":spring-core"))
		testCompile(project(":spring-expression"))
		testCompile(project(":spring-jdbc"))
		testCompile(project(":spring-orm"))
		testCompile(project(":spring-test"))
		testCompile(project(":spring-tx"))
		testCompile(project(":spring-web"))
		testCompile("javax.inject:javax.inject:1")
		testCompile("javax.resource:javax.resource-api:1.7.1")
		testCompile("javax.servlet:javax.servlet-api:3.1.0")
		testCompile("org.aspectj:aspectjweaver:${aspectjVersion}")
		testCompile("org.hsqldb:hsqldb:${hsqldbVersion}")
		testCompile("org.hibernate:hibernate-core:5.1.17.Final")
	}

	artifacts {
		archives docsZip
		archives schemaZip
		archives distZip
	}

	wrapper {
		doLast() {
			def gradleOpts = "-XX:MaxMetaspaceSize=1024m -Xmx1024m"
			def gradleBatOpts = "$gradleOpts -XX:MaxHeapSize=256m"
			File wrapperFile = file("gradlew")
			wrapperFile.text = wrapperFile.text.replace("DEFAULT_JVM_OPTS=",
					"GRADLE_OPTS=\"$gradleOpts \$GRADLE_OPTS\"\nDEFAULT_JVM_OPTS=")
			File wrapperBatFile = file("gradlew.bat")
			wrapperBatFile.text = wrapperBatFile.text.replace("set DEFAULT_JVM_OPTS=",
					"set GRADLE_OPTS=$gradleBatOpts %GRADLE_OPTS%\nset DEFAULT_JVM_OPTS=")
		}
	}
}

/*
 * Support publication of artifacts versioned by topic branch.
 * CI builds supply `-P BRANCH_NAME=<TOPIC>` to gradle at build time.
 * If <TOPIC> starts with 'SPR-', change version
 *     from BUILD-SNAPSHOT => <TOPIC>-SNAPSHOT
 *     e.g. 3.2.1.BUILD-SNAPSHOT => 3.2.1.SPR-1234-SNAPSHOT
 */
def qualifyVersionIfNecessary(version) {
	if (rootProject.hasProperty("BRANCH_NAME")) {
		def qualifier = rootProject.getProperty("BRANCH_NAME")
		if (qualifier.startsWith("SPR-")) {
			return version.replace("BUILD", qualifier)
		}
	}
	return version
}<|MERGE_RESOLUTION|>--- conflicted
+++ resolved
@@ -33,15 +33,9 @@
 	groovyVersion        = "2.5.6"
 	hsqldbVersion        = "2.4.1"
 	jackson2Version      = "2.9.8"
-<<<<<<< HEAD
-	jettyVersion         = "9.4.14.v20181114"
+	jettyVersion         = "9.4.15.v20190215"
 	junit5Version        = "5.4.0"
 	kotlinVersion        = "1.3.21"
-=======
-	jettyVersion         = "9.4.15.v20190215"
-	junit5Version        = "5.3.2"
-	kotlinVersion        = "1.2.71"
->>>>>>> 707b8c02
 	log4jVersion         = "2.11.2"
 	nettyVersion         = "4.1.33.Final"
 	reactorVersion       = "Californium-SR5"
